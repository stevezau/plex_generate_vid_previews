--- conflicted
+++ resolved
@@ -4,11 +4,7 @@
 
 [project]
 name = "plex-generate-previews"
-<<<<<<< HEAD
 version = "2.3.0"
-=======
-dynamic = ["version"]
->>>>>>> fa7b4038
 authors = [
     {name = "stevezau", email = "stevezau@example.com"},
 ]
